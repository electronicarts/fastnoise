--- conflicted
+++ resolved
@@ -107,11 +107,8 @@
 
 ## Resources
 
-<<<<<<< HEAD
 [ea.com: Filter-Adapted Spatio-Temporal Sampling for Real-Time Rendering](https://www.ea.com/seed/news/spatio-temporal-sampling)
 
-=======
->>>>>>> b554b53f
 [Arxiv: Filter-adapted spatiotemporal sampling for real-time rendering](https://arxiv.org/abs/2310.15364)
 
 Our work will appear at i3D 20204. Links will be added when available!
